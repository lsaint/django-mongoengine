from importlib import import_module

from django.conf import settings
from django.contrib.auth.models import UserManager
from django.db.models import CharField, BooleanField, DateTimeField, DateField
from django.utils import timezone
from django.utils.translation import ugettext_lazy as _
from mongoengine.errors import DoesNotExist


MONGOENGINE_USER_DOCUMENT = getattr(
    settings, 'MONGOENGINE_USER_DOCUMENT', 'django_mongoengine.mongo_auth.models.User')


def get_user_document():
    """Get the user document class used for authentication.

    This is the class defined in settings.MONGOENGINE_USER_DOCUMENT, which
    defaults to `mongoengine.django.auth.User`.

    """

    name = MONGOENGINE_USER_DOCUMENT
    dot = name.rindex('.')
    module = import_module(name[:dot])
    return getattr(module, name[dot + 1:])


class MongoUserManager(UserManager):
    """A User manager wich allows the use of MongoEngine documents in Django.

    To use the manager, you must tell django.contrib.auth to use MongoUser as
    the user model. In you settings.py, you need:

        INSTALLED_APPS = (
            ...
            'django.contrib.auth',
            'django_mongoengine.mongo_auth',
            ...
        )
        AUTH_USER_MODEL = 'mongo_auth.MongoUser'

    Django will use the model object to access the custom Manager, which will
    replace the original queryset with MongoEngine querysets.

    By default, `mongo_auth.User` will be used to store users. You
    can specify another document class in MONGOENGINE_USER_DOCUMENT in your
    settings.py.

    The User Document class has the same requirements as a standard custom user
    model: https://docs.djangoproject.com/en/dev/topics/auth/customizing/

    In particular, the User Document class must define USERNAME_FIELD and
    REQUIRED_FIELDS.
    """

    def contribute_to_class(self, model, name):
        super(MongoUserManager, self).contribute_to_class(model, name)
        self.dj_model = self.model
        self.model = get_user_document()

        self.dj_model.USERNAME_FIELD = self.model.USERNAME_FIELD
        username = CharField(_('username'), max_length=30, unique=True)
        username.contribute_to_class(self.dj_model, self.dj_model.USERNAME_FIELD)

        self.dj_model.REQUIRED_FIELDS = self.model.REQUIRED_FIELDS
        for name in self.dj_model.REQUIRED_FIELDS:
            field = CharField(_(name), max_length=30)
            field.contribute_to_class(self.dj_model, name)

        is_staff = BooleanField(_('is_staff'), default=False)
        is_staff.contribute_to_class(self.dj_model, 'is_staff')

        is_active = BooleanField(_('is_active'), default=False)
        is_active.contribute_to_class(self.dj_model, 'is_active')

        is_superuser = BooleanField(_('is_superuser'), default=False)
        is_superuser.contribute_to_class(self.dj_model, 'is_superuser')

        last_login = DateTimeField(_('last_login'), auto_now_add=True)
        last_login.contribute_to_class(self.dj_model, 'last_login')

        date_joined = DateTimeField(_('date_joined'), auto_now_add=True)
        date_joined.contribute_to_class(self.dj_model, 'date_joined')


    def get(self, *args, **kwargs):
        try:
            return self.get_queryset().get(*args, **kwargs)
        except DoesNotExist:
            # ModelBackend expects this exception
            raise self.dj_model.DoesNotExist

    @property
    def db(self):
        raise NotImplementedError

    def get_queryset(self):
        return get_user_document().objects

<<<<<<< HEAD
    def _create_user(self, username, email, password,
                     is_staff, is_superuser, **extra_fields):
        """Create (and save) a new user with the given username, password and
        email address.
        """
        now = timezone.now()
        if not username:
            raise ValueError('The given username must be set')
        email = self.normalize_email(email)
        model = get_user_document()
        print(self.__dict__)
        print(self.model.__dict__)
        user = model(username=username, email=email,
                          is_staff=is_staff, is_active=True,
                          is_superuser=is_superuser,
                          date_joined=now, **extra_fields)
        user.set_password(password)
        user.save()
        return user
=======
    def create_superuser(self, username, email, password, **extra_fields):
        """since we use mongo as our database, we don't use
        django's rule to create a superuser, such as 'python manage.py createsuperuser'.
        We use mongo's rule --'python manage.py createmongosuperuser instead.
        """
        return get_user_document().create_superuser(username, password, email)
>>>>>>> 151bb957
<|MERGE_RESOLUTION|>--- conflicted
+++ resolved
@@ -98,31 +98,9 @@
     def get_queryset(self):
         return get_user_document().objects
 
-<<<<<<< HEAD
-    def _create_user(self, username, email, password,
-                     is_staff, is_superuser, **extra_fields):
-        """Create (and save) a new user with the given username, password and
-        email address.
-        """
-        now = timezone.now()
-        if not username:
-            raise ValueError('The given username must be set')
-        email = self.normalize_email(email)
-        model = get_user_document()
-        print(self.__dict__)
-        print(self.model.__dict__)
-        user = model(username=username, email=email,
-                          is_staff=is_staff, is_active=True,
-                          is_superuser=is_superuser,
-                          date_joined=now, **extra_fields)
-        user.set_password(password)
-        user.save()
-        return user
-=======
     def create_superuser(self, username, email, password, **extra_fields):
         """since we use mongo as our database, we don't use
         django's rule to create a superuser, such as 'python manage.py createsuperuser'.
         We use mongo's rule --'python manage.py createmongosuperuser instead.
         """
-        return get_user_document().create_superuser(username, password, email)
->>>>>>> 151bb957
+        return get_user_document().create_superuser(username, password, email)
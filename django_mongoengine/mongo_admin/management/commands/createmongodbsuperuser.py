--- conflicted
+++ resolved
@@ -29,25 +29,6 @@
 
 class Command(BaseCommand):
     help = 'Used to create a superuser.'
-<<<<<<< HEAD
-    
-    def add_arguments(self, parser):
-        """
-        add custom arguments.
-        """
-        parser.add_argument('--username', dest='username', default=None,
-                            help='Specifies the username for the superuser.')
-        parser.add_argument('--email', dest='email', default=None,
-                            help='Specifies the email address for the superuser.')
-        parser.add_argument('--noinput', action='store_false', dest='interactive', default=True,
-                            help=('Tells Django to NOT prompt the user for input of any kind. '
-                                  'You must use --username and --email with --noinput, and '
-                                  'superusers created with --noinput will not be able to log '
-                                  'in until they\'re given a valid password.'))
-        parser.add_argument('--database', action='store', dest='database',
-                            default=DEFAULT_CONNECTION_NAME,
-                            help='Specifies the database to use. Default is "default".')
-=======
 
     def add_arguments(self, parser):
         parser.add_argument(
@@ -69,7 +50,6 @@
             '--database', action='store', dest='database',
             default=DEFAULT_CONNECTION_NAME, help='Specifies the database to use. Default is "default".'
         )
->>>>>>> 151bb957
 
     def handle(self, *args, **options):
         username = options.get('username', None)
@@ -104,14 +84,10 @@
                         input_msg = 'Username'
                         if default_username:
                             input_msg += ' (leave blank to use %r)' % default_username
-<<<<<<< HEAD
-                        username = input(input_msg + ': ')
-=======
                         if sys.version_info < (3,):
                             username = raw_input(input_msg + ': ')
                         else:
                             username = input(input_msg + ': ')
->>>>>>> 151bb957
                     if default_username and username == '':
                         username = default_username
                     if not RE_VALID_USERNAME.match(username):
@@ -129,14 +105,10 @@
                 # Get an email
                 while 1:
                     if not email:
-<<<<<<< HEAD
-                        email = input('E-mail address: ')
-=======
                         if sys.version_info < (3,):
                             email = raw_input('E-mail address: ')
                         else:
                             email = input('E-mail address: ')
->>>>>>> 151bb957
                     try:
                         is_valid_email(email)
                     except exceptions.ValidationError:

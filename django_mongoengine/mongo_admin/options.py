--- conflicted
+++ resolved
@@ -479,39 +479,6 @@
             "admin/object_history.html"
         ], context)
 
-<<<<<<< HEAD
-    def get_search_results(self, request, queryset, search_term):
-        """
-        Returns a tuple containing a queryset to implement the search,
-        and a boolean indicating if the results may contain duplicates.
-        """
-        # Apply keyword searches.
-        def construct_search(field_name):
-            if field_name.startswith('^'):
-                return "%s__istartswith" % field_name[1:]
-            elif field_name.startswith('='):
-                return "%s__iexact" % field_name[1:]
-            elif field_name.startswith('@'):
-                return "%s__search" % field_name[1:]
-            else:
-                return "%s__icontains" % field_name
-
-        use_distinct = False
-        search_fields = self.get_search_fields(request)
-        if search_fields and search_term:
-            orm_lookups = [construct_search(str(search_field))
-                           for search_field in search_fields]
-            for bit in search_term.split():
-                or_queries = [Q(**{orm_lookup: bit})
-                              for orm_lookup in orm_lookups]
-                queryset = queryset.filter(reduce(operator.or_, or_queries))
-
-        return queryset, use_distinct
-
-    media = djmod.ModelAdmin.media
-
-=======
->>>>>>> b03d7586
 
 class InlineDocumentAdmin(BaseDocumentAdmin):
     """
